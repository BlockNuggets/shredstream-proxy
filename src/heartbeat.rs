use std::{
    net::SocketAddr,
    sync::{
        atomic::{AtomicBool, Ordering},
        Arc,
    },
    thread::{sleep, Builder, JoinHandle},
    time::Duration,
};

use crossbeam_channel::Receiver;
use jito_protos::{
    auth::{auth_service_client::AuthServiceClient, Role},
    shredstream::{shredstream_client::ShredstreamClient, Heartbeat},
};
use log::{info, warn};
use solana_metrics::{datapoint_info, datapoint_warn};
use solana_sdk::signature::Keypair;
use tokio::runtime::Runtime;
use tonic::{codegen::InterceptedService, transport::Channel, Code};

use crate::{
    token_authenticator::{create_grpc_channel, ClientInterceptor},
    ShredstreamProxyError,
};

#[derive(Debug, Clone)]
pub struct LogContext {
    pub solana_cluster: String,
    pub region: String,
}

#[allow(clippy::too_many_arguments)]
pub fn heartbeat_loop_thread(
    block_engine_url: String,
    auth_keypair: &Arc<Keypair>,
    desired_regions: Vec<String>,
    recv_socket: SocketAddr,
    log_context: Option<LogContext>,
    runtime: Runtime,
    grpc_restart_signal: Receiver<()>,
    shutdown_receiver: Receiver<()>,
    exit: Arc<AtomicBool>,
) -> JoinHandle<()> {
    let auth_keypair = auth_keypair.clone();
    Builder::new().name("shredstream_proxy-heartbeat_loop_thread".to_string()).spawn(move || {
        let heartbeat_socket = jito_protos::shared::Socket {
            ip: recv_socket.ip().to_string(),
            port: recv_socket.port() as i64,
        };
        let (mut heartbeat_interval, mut failed_heartbeat_interval) = (Duration::from_secs(1), Duration::from_secs(1)); //start with 1s, change based on server suggestion
        // use tick() since we want to avoid thread::sleep(), as it's not interruptable. want to be interruptable for exiting quickly
        let mut heartbeat_tick = crossbeam_channel::tick(heartbeat_interval);
        let metrics_tick = crossbeam_channel::tick(Duration::from_secs(30));
        let mut client_restart_count = 0u64;
        let mut successful_heartbeat_count = 0u64;
        let mut failed_heartbeat_count = 0u64;
        let mut client_restart_count_cumulative = 0u64;
        let mut successful_heartbeat_count_cumulative = 0u64;
        let mut failed_heartbeat_count_cumulative = 0u64;

        while !exit.load(Ordering::Relaxed) {
            info!("Starting heartbeat client");
            let shredstream_client = runtime.block_on(get_grpc_client(&block_engine_url, &auth_keypair, exit.clone()));

            let mut shredstream_client = match shredstream_client {
                Ok(c) => c,
                Err(e) => {
                    warn!("Failed to connect to block engine, retrying. Error: {e}");
                    client_restart_count += 1;
                    if let Some(log_ctx) = &log_context {
                        datapoint_warn!("shredstream_proxy-heartbeat_client_error",
                                            "solana_cluster" => log_ctx.solana_cluster,
                                            "region" => log_ctx.region,
                                            "block_engine_url" => block_engine_url,
                                            ("errors", 1, i64),
                                            ("error_str", e.to_string(), String),
                            )
                    }
                    if !exit.load(Ordering::Relaxed) {
                        sleep(failed_heartbeat_interval);
                    }
                    continue; // avoid sending heartbeat, try acquiring grpc client again
                }
            };

            while !exit.load(Ordering::Relaxed) {
                crossbeam_channel::select! {
                    // send heartbeat
                    recv(heartbeat_tick) -> _ => {
                        let heartbeat_result = runtime.block_on(shredstream_client
                            .send_heartbeat(Heartbeat {
                                socket: Some(heartbeat_socket.clone()),
                                regions: desired_regions.clone(),
                            }));

                        match heartbeat_result {
                            Ok(x) => {
                                let new_ttl = x.get_ref().ttl_ms as u64;
                                let new_interval = Duration::from_millis(new_ttl.checked_div(2).unwrap());
                                if heartbeat_interval != new_interval {
                                    info!("Sending heartbeat every {new_interval:?}.");
                                    heartbeat_interval = new_interval;
                                    heartbeat_tick = crossbeam_channel::tick(new_interval);
                                    failed_heartbeat_interval = Duration::from_millis(new_ttl / 4);
                                }
                                successful_heartbeat_count += 1;
                            }
                            Err(err) => {
                                if err.code() == Code::InvalidArgument {
                                    panic!("Invalid arguments: {err}.");
                                };
                                warn!("Error sending heartbeat: {err}");
                                if let Some(log_ctx) = &log_context {
                                    datapoint_warn!("shredstream_proxy-heartbeat_send_error",
                                                    "solana_cluster" => log_ctx.solana_cluster,
                                                    "region" => log_ctx.region,
                                                    "block_engine_url" => block_engine_url,
                                                    ("errors", 1, i64),
                                                    ("error_str", err.to_string(), String),
                                   );
                                }
                                failed_heartbeat_count += 1;
                            }
                        }
                    }
                    // send metrics
                    recv(metrics_tick) -> _ => {
                        if let Some(log_ctx) = &log_context {
                            datapoint_info!("shredstream_proxy-heartbeat_stats",
                                            "solana_cluster" => log_ctx.solana_cluster,
                                            "region" => log_ctx.region,
                                            "block_engine_url" => block_engine_url,
                                            ("successful_heartbeat_count", successful_heartbeat_count, i64),
                                            ("failed_heartbeat_count", failed_heartbeat_count, i64),
                                            ("client_restart_count", client_restart_count, i64),
                            );
                        }
                        successful_heartbeat_count_cumulative += successful_heartbeat_count;
                        failed_heartbeat_count_cumulative += failed_heartbeat_count;
                        client_restart_count_cumulative += client_restart_count;
                        successful_heartbeat_count = 0;
                        failed_heartbeat_count = 0;
                        client_restart_count = 0;
                    }
                    // restart grpc client if no shreds received
                    recv(grpc_restart_signal) -> _ => {
<<<<<<< HEAD
                        warn!("No shreds received recently, restarting heartbeat client connection.");
=======
                        warn!("No shreds received recently, restarting heartbeat client.");
>>>>>>> 3b7e2636
                        if let Some(log_ctx) = &log_context {
                            datapoint_warn!("shredstream_proxy-heartbeat_restart_signal",
                                            "solana_cluster" => log_ctx.solana_cluster,
                                            "region" => log_ctx.region,
                                            "block_engine_url" => block_engine_url,
                                            ("desired_regions", format!("{desired_regions:?}"), String),
                                            ("client_restart_count", client_restart_count, i64),
                            );
                        }
                        // exit should be false
                        break;
                    }
                    // handle SIGINT shutdown
                    recv(shutdown_receiver) -> _ => {
                        // exit should be true
                        break;
                    }
                }
            }
        }
        info!("Exiting heartbeat thread, sent {successful_heartbeat_count_cumulative} successful, {failed_heartbeat_count_cumulative} failed heartbeats. Client restarted {client_restart_count_cumulative} times.");
    }).unwrap()
}

pub async fn get_grpc_client(
    block_engine_url: &str,
    auth_keypair: &Arc<Keypair>,
    exit: Arc<AtomicBool>,
) -> Result<ShredstreamClient<InterceptedService<Channel, ClientInterceptor>>, ShredstreamProxyError>
{
    let auth_channel = create_grpc_channel(block_engine_url).await?;
    let client_interceptor = ClientInterceptor::new(
        AuthServiceClient::new(auth_channel),
        auth_keypair,
        Role::ShredstreamSubscriber,
        exit,
    )
    .await?;

    let searcher_channel = create_grpc_channel(block_engine_url).await?;
    let searcher_client = ShredstreamClient::with_interceptor(searcher_channel, client_interceptor);
    Ok(searcher_client)
}<|MERGE_RESOLUTION|>--- conflicted
+++ resolved
@@ -145,11 +145,7 @@
                     }
                     // restart grpc client if no shreds received
                     recv(grpc_restart_signal) -> _ => {
-<<<<<<< HEAD
-                        warn!("No shreds received recently, restarting heartbeat client connection.");
-=======
                         warn!("No shreds received recently, restarting heartbeat client.");
->>>>>>> 3b7e2636
                         if let Some(log_ctx) = &log_context {
                             datapoint_warn!("shredstream_proxy-heartbeat_restart_signal",
                                             "solana_cluster" => log_ctx.solana_cluster,
